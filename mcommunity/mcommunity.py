import requests
import json
import logging
import re
import time

from urllib.parse import quote
from requests.packages.urllib3.util.retry import Retry
from requests.adapters import HTTPAdapter
from ldap3.utils.dn import parse_dn


class Client:

    def __init__(self, config):
        """Initialize a new Mcommunity API Client

        Parameters
        ----------
        config : dict
            A dictionary of configuration options. Must contain,
            at minimum, 'client_id' and 'secret' keys.

        Returns
        -------
        None
        """

        self.logger = logging.getLogger(__name__)
        self.url_base = 'https://apigw.it.umich.edu/um'
        self.timeout = 10
        self.retries = 5
        self.backoff_factor = 2

        if isinstance(config, dict):
            self.__dict__.update(config)

        self.scope = 'iamgroups'
        self.token_url = self.url_base + '/inst/oauth2/token'
        self.call_url = self.url_base + '/iamGroups'

        self.session = requests.Session()
        retries = Retry(
            total=5,
            backoff_factor=1,
            status_forcelist=[500, 502, 503, 504]
        )
        self.session.mount('http://', HTTPAdapter(max_retries=retries))
        self.session.mount('https://', HTTPAdapter(max_retries=retries))

        try:
            self._request_token()
        except KeyError:
            raise KeyError('Unable to get access token from API')

        self.headers = {
            'x-ibm-client-id': '{}'.format(self.client_id),
            'authorization': 'Bearer {}'.format(self.token),
            'accept': 'application/json'
        }

    def _request_token(self):
        data = {
            'grant_type': 'client_credentials',
            'scope': 'constituents'
        }

        headers = {
            'Content-type': 'application/x-www-form-urlencoded',
            'accept': 'application/json'
        }

        url_append = '?grant_type=client_credentials&scope={}'.format(
            self.scope
        )
        url = self.token_url + url_append

        r = self.session.post(
            url,
            data=json.dumps(data),
            headers=headers,
            auth=(self.client_id, self.secret),
            timeout=self.timeout
        )

        self.token = r.json()['access_token']

    def _patient_get(self, endpoint):
        for x in range(int(self.retries)):
            r = self.session.get(
                url=self.call_url + endpoint,
                headers=self.headers,
                timeout=self.timeout
            )
            if r.status_code == requests.codes.ok:
                if r.json():
                    return r.json()
                else:
                    time.sleep(float(self.backoff_factor)**x)
                    continue
        else:
            return False

    def _validate_name(self, name):
        """Validate a given name against MCommunity standards

        Parameters
        ----------
        name : str
            The name to validate

        Returns
        -------
        boolean
            true or false, depending on validity status.
        """

        endpoint = self.call_url + '/isValidName/{}'.format(name)
        r = self.session.get(
            url=endpoint,
            headers=self.headers,
            timeout=self.timeout
        )

        if r.json()['valid']:
            return name
        elif not r.json()['valid']:
            return re.sub(r'[^\w-]|[_]', ' ', name).strip()
        else:
            raise ValueError(r.json()['error'][0]['message'])

    def _create_entity_ldap(self, name):
        """Create an LDAP string for a given object

        Parameters
        ---------
        name : str
            The name of the object

        Returns
        -------
        str
            An LDAP string representation of the object.
        """
        if '=' in name or '@' in name:
            return name.lower()

        name = self._validate_name(name)
        data = self._patient_get('/find/both/{}'.format(name))
        if data:
            for item in data:
                if item['person']:
                    if item['naming'].lower() == name.lower():
                        return item['dn'].lower()
                elif item['group']:
                    hname = re.sub(r'[\._]', ' ', name).lower()
                    if item['displayName'].lower() == hname:
                        return item['dn'].lower()
                    else:
                        encoded_dn = quote(item['dn'])
                        group = self._patient_get('/profile/dn/{}'.format(
                            encoded_dn
                        ))
                        if group:
                            if isinstance(group['group'][0]['aliases'], list):
                                names = group['group'][0]['aliases']
                                names.append(group['group'][0]['name'])
                            else:
                                names = [group['group'][0]['name']]
                            names = [x.lower() for x in names]
                            if hname in names:
                                return item['dn'].lower()
        raise Exception('Unable to find {} in Mcommunity'.format(name))

    def _apply_update(self, endpoint):
        """Generic update function

        Parameters
        ----------
        endpoint : str
            The API endpoint to POST data to

        Returns
        -------
        obj
            A Requests response object
        """
        endpoint = self.call_url + endpoint
        for x in range(int(self.retries)):
            r = self.session.post(
                url=endpoint,
                data=json.dumps(self.group_data),
                headers=self.headers,
                timeout=self.timeout
            )
            if r.status_code == requests.codes.ok:
                if r.json()['status'] == 'success':
                    return r
            else:
                time.sleep(float(self.backoff_factor)**x)
                continue
        else:
            raise Exception('{}: {}'.format(r.status_code, r.text))

    def fetch_group(self, name):
        """Fetch information for an mcommunity group

        Parameters
        ----------
        name : str
            The name of the mcommunity group to fetch data for

        Returns
        -------
        None
            Nothing returned; self.group_data is populated instead.
        """

        dn = self._create_entity_ldap(name)
        if dn:
            encoded_dn = quote(dn)
            endpoint = '{}/profile/dn/{}'.format(
                self.call_url,
                encoded_dn
            )
            r = self.session.get(
                url=endpoint,
                headers=self.headers,
                timeout=self.timeout
            )
            if r.status_code == requests.codes.ok:
                if 'umichgroup' in r.json()['group'][0]['objectClass']:
                    self.group_data = r.json()['group'][0]
                    self.group_data['members'] = []
<<<<<<< HEAD
                    self.group_data['memberGroups'] = []
                    self.group_data['expandedMembers'] = []
                    print('gronp')
                    subclient = Client({
                        'client_id': self.client_id,
                        'secret': self.secret
                    })
=======
>>>>>>> 20a3599d
                    if isinstance(self.group_data['memberDn'], list):
                        for member in self.group_data['memberDn']:
                            self.group_data['members'].append(
                                parse_dn(member)[0][1]
                            )
<<<<<<< HEAD
                            self.group_data['expandedMembers'].append(
                                parse_dn(member)[0][1]
                            )
                    if isinstance(self.group_data['memberGroupDn'], list):
                        for member in self.group_data['memberGroupDn']:
                            self.group_data['memberGroups'].append(
                                parse_dn(member)[0][1]
                            )
                            subclient.fetch_group(member)
                            for m in subclient.group_data['expandedMembers']:
                                if m not in self.group_data['expandedMembers']:
                                    self.group_data['expandedMembers'].append(
                                        m
                                    )
=======
                    if isinstance(self.group_data['memberGroupDn'], list):
                        for member in self.group_data['memberGroupDn']:
                            self.group_data['members'].append(
                                parse_dn(member)[0][1]
                            )
>>>>>>> 20a3599d
                else:
                    raise ValueError('{} is not a group. Got [{}]'.format(
                        name,
                        ', '.join(r.json()['group'][0]['objectClass'])
                    ))
            else:
                raise Exception('{}: {}'.format(r.status_code, r.text))

    def fetch_person(self, name):
        """Fetch information about a user from mcommunity

        Parameters
        ----------
        name : str
            The uniqname of the user to fetch data for

        Returns
        -------
        dict
            A dict of user information
        """
        endpoint = self.call_url + '/find/person/{}'.format(name)
        r = self.session.get(
            url=endpoint,
            headers=self.headers,
            timeout=self.timeout
        )

        if r.status_code == requests.codes.ok:
            return r.json()
        else:
            raise Exception('{}: {}'.format(r.status_code, r.text))

    def create_group(self, name):
        """Create a new mcommunity group

        Parameters
        ----------
        name : str
            The name of the mcommunity group to create

        Returns
        -------
        none
            Nothing returned. After creation, group is fetched.
        """

        name = self._validate_name(name)
        endpoint = self.call_url + '/create'
        data = {
            'name': name
        }

        self.session.post(
            url=endpoint,
            data=json.dumps(data),
            headers=self.headers,
            timeout=self.timeout
        )

    def delete_group(self, name):
        """Delete an mcommunity group

        Parameters
        ----------
        name : str
            The name of the group to delete

        Returns
        -------
        dict
            A dict of response information from the server.
        """

        dn = self._create_entity_ldap(name)
        encoded_dn = quote(dn)
        endpoint = self.call_url + '/delete/{}'.format(encoded_dn)
        r = self.session.get(
            url=endpoint,
            headers=self.headers,
            timeout=self.timeout
        )
        if r.status_code == requests.codes.ok:
            return r.json()
        else:
            raise Exception('{}: {}'.format(r.status_code, r.text))

    def renew_group(self, name):
        """Renew an mcommunity group

        Parameters
        ----------
        name : str
            The name of the group to renew

        Returns
        -------
        dict
            A dict of response information from the server.
        """
        dn = self._create_entity_ldap(name)
        encoded_dn = quote(dn)
        endpoint = self.call_url + '/renew/{}'.format(encoded_dn)
        r = self.session.get(
            url=endpoint,
            headers=self.headers,
            timeout=self.timeout
        )

        if r.status_code == requests.codes.ok:
            return r.json()
        else:
            raise Exception('{}: {}'.format(r.status_code, r.text))

    def reserve_group(self, name):
        """Reserve a new mcommunity group

        Parameters
        ----------
        name : str
            The name of the mcommunity group to reserve

        Returns
        -------
        none
            Nothing returned. After creation, group is fetched.
        """

        name = self._validate_name(name)
        endpoint = self.call_url + '/reserve'
        data = {
            'name': re.sub(r'[\._]', ' ', name)
        }

        for x in range(int(self.retries)):
            try:
                r = self.session.post(
                    url=endpoint,
                    data=json.dumps(data),
                    headers=self.headers,
                    timeout=self.timeout
                )
                break
            except requests.exceptions.Timeout:
                time.sleep(float(self.backoff_factor)**x)
                continue
        else:
            raise Exception('Group reservation timed out.')

        if r.status_code == requests.codes.ok:
            if r.json()['status'] == 'success':
                return r
        else:
            raise Exception('{}: {}'.format(r.status_code, r.text))

    def update_group_aliases(self, aliases):
        """Update mcommunity group aliases

        Parameters
        ----------
        aliases : str, list
            A single alias, or a list thereof.

        Returns
        -------
        dict
            A dict of response information from the server.
        """

        if not isinstance(aliases, list):
            aliases = [aliases]

        for alias in aliases:
            clean_alias = self._validate_name(alias)
            if self.group_data['aliases']:
                self.group_data['aliases'].append(clean_alias)
            else:
                self.group_data['aliases'] = [clean_alias]

        return self._apply_update('/update/aliases')

    def update_group_description(self, description):
        """Update mcommunity group description

        Parameters
        ----------
        description : str
            A description to apply to the group.

        Returns
        -------
        dict
            A dict of response information from the server.
        """
        self.group_data['description'] = str(description)
        return self._apply_update('/update/description')

    def update_group_notice(self, notice):
        """Update mcommunity group notice

        Parameters
        ----------
        notice : str
            A notice to apply to the group.

        Returns
        -------
        dict
            A dict of response information from the server.
        """
        self.group_data['notice'] = str(notice)
        return self._apply_update('/update/notice')

    def update_group_links(self, links):
        """Update mcommunity group external links

        Parameters
        ----------
        links : str, tuple, list
            A single HTTP link, a tuple of (name,uri), or a list of either.

        Returns
        -------
        dict
            A dict of response information from the server.
        """
        if not isinstance(links, list):
            links = [links]

        if not self.group_data['labeledUri']:
            self.group_data['labeledUri'] = []

        for link in links:
            if isinstance(link, tuple):
                self.group_data['labeledUri'].append({
                    'urlLabel': link[0],
                    'urlValue': link[1]
                })
            else:
                self.group_data['labeledUri'].append({'urlValue': link})

        return self._apply_update('/update/links')

    def add_group_members(self, members):
        """Add members to an mcommunity group.

        Parameters
        ----------
        members : str, list
            A single uniqname, group name, or external member address, or
            a list containing any combination thereof.

        Returns
        -------
        dict
            A dict of response information from the server.
        """
        if not isinstance(members, list):
            members = [members]

        members = [self._create_entity_ldap(x) for x in members]

        for member in members:
            if 'uid=' in member:
                if self.group_data['memberDn']:
                    self.group_data['memberDn'].append(member)
                else:
                    self.group_data['memberDn'] = [member]
            elif 'cn=' in member:
                if self.group_data['memberGroupDn']:
                    self.group_data['memberGroupDn'].append(member)
                else:
                    self.group_data['memberGroupDn'] = [member]
            elif '@' in member:
                if self.group_data['memberExternal']:
                    self.group_data['memberExternal'].append({'email': member})
                else:
                    self.group_data['memberExternal'] = [{'email': member}]

    def remove_group_members(self, members):
        """Remove members fron an mcommunity group.

        Parameters
        ----------
        members : str, list
            A single uniqname, group name, or external member address, or
            a list containing any combination thereof.

        Returns
        -------
        dict
            A dict of response information from the server.
        """
        if not isinstance(members, list):
            members = [members]
        members = [self._create_entity_ldap(x) for x in members]

        purge_external = False
        for member in members:
            try:
                if 'uid=' in member:
                    self.group_data['memberDn'].remove(member)
                elif 'cn=' in member:
                    self.group_data['memberGroupDn'].remove(member)
                elif '@' in member:
                    purge_external = True
            except (ValueError, AttributeError):
                self.logger.warning(
                    'Unable to remove {} as member'.format(member)
                )
                pass

        if purge_external:
            for index, item in enumerate(self.group_data['memberExternal']):
                if item['email'] in members:
                    del(self.group_data['memberExternal'][index])

    def update_group_members(self):
        """Generic endpoint for updating members

        Parameters
        ----------
        none

        Returns
        -------
        dict
            A dict of response information from the server.
        """
        endpoints = [
            '/update/member',
            '/update/groupMember',
            '/update/externalMember'
        ]

        results = []

        for endpoint in endpoints:
            r = self._apply_update(endpoint)
            results.append(r)

        return results

    def update_group_moderators(self, moderators):
        """Update mcommunity group moderators

        Parameters
        ----------
        links : str, tuple, list
            A single email address, a tuple of (name,address), or
            a list of either.

        Returns
        -------
        dict
            A dict of response information from the server.
        """
        if not isinstance(moderators, list):
            moderators = [moderators]

        if not self.group_data['moderator']:
            self.group_data['moderator'] = []

        for moderator in moderators:
            if isinstance(moderator, tuple):
                self.group_data['moderator'].append({
                    'name': moderator[0],
                    'email': moderator[1]
                })
            else:
                self.group_data['moderator'].append({'email': moderator})

        return self._apply_update('/update/moderator')

    def add_group_owners(self, owners):
        """Add mcommunity group owners

        Parameters
        ----------
        links : str, list
            A single owner user or group, or a list of a combination
            of either

        Returns
        -------
        dict
            A dict of response information from the server.
        """
        if not isinstance(owners, list):
            owners = [owners]

        for owner in owners:
            try:
                self.group_data['ownerDn'].append(
                    self._create_entity_ldap(owner)
                )
            except Exception:
                pass

    def remove_group_owners(self, owners):
        """Remove mcommunity group owners

        Parameters
        ----------
        links : str, list
            A single owner user or group, or a list of a combination
            of either

        Returns
        -------
        dict
            A dict of response information from the server.
        """
        if not isinstance(owners, list):
            owners = [owners]
        owners = [self._create_entity_ldap(x) for x in owners]

        for owner in owners:
            try:
                self.group_data['ownerDn'].remove(owner)
            except ValueError:
                pass

    def update_group_owners(self):
        """Generic endpoint for updating owners

        Parameters
        ----------
        none

        Returns
        -------
        dict
            A dict of response information from the server.
        """
        return self._apply_update('/update/owner')

    def update_group_settings(self):
        """Generic endpoint for updating the following settings:
            - isprivate
            - isjoinable
            - IsSpamBlocked
            - IsEmailableByMembersOnly
            - IsEmailWarningSuspended

        Attributes are updated manually, and function is run. Example:
        conn = fetch_group('testgroup')
        conn.group_data['isprivate'] = True
        conn.update_group_settings()

        Parameters
        ----------
        none

        Returns
        -------
        dict
            A dict of response information from the server.
        """
        return self._apply_update('/update/settings')<|MERGE_RESOLUTION|>--- conflicted
+++ resolved
@@ -232,22 +232,17 @@
                 if 'umichgroup' in r.json()['group'][0]['objectClass']:
                     self.group_data = r.json()['group'][0]
                     self.group_data['members'] = []
-<<<<<<< HEAD
                     self.group_data['memberGroups'] = []
                     self.group_data['expandedMembers'] = []
-                    print('gronp')
                     subclient = Client({
                         'client_id': self.client_id,
                         'secret': self.secret
                     })
-=======
->>>>>>> 20a3599d
                     if isinstance(self.group_data['memberDn'], list):
                         for member in self.group_data['memberDn']:
                             self.group_data['members'].append(
                                 parse_dn(member)[0][1]
                             )
-<<<<<<< HEAD
                             self.group_data['expandedMembers'].append(
                                 parse_dn(member)[0][1]
                             )
@@ -262,13 +257,6 @@
                                     self.group_data['expandedMembers'].append(
                                         m
                                     )
-=======
-                    if isinstance(self.group_data['memberGroupDn'], list):
-                        for member in self.group_data['memberGroupDn']:
-                            self.group_data['members'].append(
-                                parse_dn(member)[0][1]
-                            )
->>>>>>> 20a3599d
                 else:
                     raise ValueError('{} is not a group. Got [{}]'.format(
                         name,
